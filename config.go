package kvm

import (
	"encoding/json"
	"fmt"
	"os"
	"sync"

	"github.com/jetkvm/kvm/internal/usbgadget"
)

type WakeOnLanDevice struct {
	Name       string `json:"name"`
	MacAddress string `json:"macAddress"`
}

type Config struct {
<<<<<<< HEAD
	CloudURL             string            `json:"cloud_url"`
	CloudAppURL          string            `json:"cloud_app_url"`
	CloudToken           string            `json:"cloud_token"`
	GoogleIdentity       string            `json:"google_identity"`
	JigglerEnabled       bool              `json:"jiggler_enabled"`
	AutoUpdateEnabled    bool              `json:"auto_update_enabled"`
	IncludePreRelease    bool              `json:"include_pre_release"`
	HashedPassword       string            `json:"hashed_password"`
	LocalAuthToken       string            `json:"local_auth_token"`
	LocalAuthMode        string            `json:"localAuthMode"` //TODO: fix it with migration
	WakeOnLanDevices     []WakeOnLanDevice `json:"wake_on_lan_devices"`
	EdidString           string            `json:"hdmi_edid_string"`
	ActiveExtension      string            `json:"active_extension"`
	DisplayMaxBrightness int               `json:"display_max_brightness"`
	DisplayDimAfterSec   int               `json:"display_dim_after_sec"`
	DisplayOffAfterSec   int               `json:"display_off_after_sec"`
	TLSMode              string            `json:"tls_mode"`
	UsbConfig            *UsbConfig        `json:"usb_config"`
=======
	CloudURL             string             `json:"cloud_url"`
	CloudAppURL          string             `json:"cloud_app_url"`
	CloudToken           string             `json:"cloud_token"`
	GoogleIdentity       string             `json:"google_identity"`
	JigglerEnabled       bool               `json:"jiggler_enabled"`
	AutoUpdateEnabled    bool               `json:"auto_update_enabled"`
	IncludePreRelease    bool               `json:"include_pre_release"`
	HashedPassword       string             `json:"hashed_password"`
	LocalAuthToken       string             `json:"local_auth_token"`
	LocalAuthMode        string             `json:"localAuthMode"` //TODO: fix it with migration
	WakeOnLanDevices     []WakeOnLanDevice  `json:"wake_on_lan_devices"`
	EdidString           string             `json:"hdmi_edid_string"`
	ActiveExtension      string             `json:"active_extension"`
	DisplayMaxBrightness int                `json:"display_max_brightness"`
	DisplayDimAfterSec   int                `json:"display_dim_after_sec"`
	DisplayOffAfterSec   int                `json:"display_off_after_sec"`
	TLSMode              string             `json:"tls_mode"`
	UsbConfig            *usbgadget.Config  `json:"usb_config"`
	UsbDevices           *usbgadget.Devices `json:"usb_devices"`
>>>>>>> 38d6f577
}

const configPath = "/userdata/kvm_config.json"

var defaultConfig = &Config{
	CloudURL:             "https://api.jetkvm.com",
	CloudAppURL:          "https://app.jetkvm.com",
	AutoUpdateEnabled:    true, // Set a default value
	ActiveExtension:      "",
	DisplayMaxBrightness: 64,
	DisplayDimAfterSec:   120,  // 2 minutes
	DisplayOffAfterSec:   1800, // 30 minutes
	TLSMode:              "",
<<<<<<< HEAD
	UsbConfig: &UsbConfig{
=======
	UsbConfig: &usbgadget.Config{
>>>>>>> 38d6f577
		VendorId:     "0x1d6b", //The Linux Foundation
		ProductId:    "0x0104", //Multifunction Composite Gadget
		SerialNumber: "",
		Manufacturer: "JetKVM",
		Product:      "USB Emulation Device",
	},
	UsbDevices: &usbgadget.Devices{
		AbsoluteMouse: true,
		RelativeMouse: true,
		Keyboard:      true,
		MassStorage:   true,
	},
}

var (
	config     *Config
	configLock = &sync.Mutex{}
)

func LoadConfig() {
	configLock.Lock()
	defer configLock.Unlock()

	if config != nil {
		logger.Info("config already loaded, skipping")
		return
	}

	// load the default config
	config = defaultConfig

	file, err := os.Open(configPath)
	if err != nil {
		logger.Debug("default config file doesn't exist, using default")
		return
	}
	defer file.Close()

	// load and merge the default config with the user config
	loadedConfig := *defaultConfig
	if err := json.NewDecoder(file).Decode(&loadedConfig); err != nil {
		logger.Errorf("config file JSON parsing failed, %v", err)
		return
	}

	// merge the user config with the default config
	if loadedConfig.UsbConfig == nil {
		loadedConfig.UsbConfig = defaultConfig.UsbConfig
	}

	if loadedConfig.UsbDevices == nil {
		loadedConfig.UsbDevices = defaultConfig.UsbDevices
	}

	config = &loadedConfig
}

func SaveConfig() error {
	configLock.Lock()
	defer configLock.Unlock()

	file, err := os.Create(configPath)
	if err != nil {
		return fmt.Errorf("failed to create config file: %w", err)
	}
	defer file.Close()

	encoder := json.NewEncoder(file)
	encoder.SetIndent("", "  ")
	if err := encoder.Encode(config); err != nil {
		return fmt.Errorf("failed to encode config: %w", err)
	}

	return nil
}

func ensureConfigLoaded() {
	if config == nil {
		LoadConfig()
	}
}<|MERGE_RESOLUTION|>--- conflicted
+++ resolved
@@ -15,26 +15,6 @@
 }
 
 type Config struct {
-<<<<<<< HEAD
-	CloudURL             string            `json:"cloud_url"`
-	CloudAppURL          string            `json:"cloud_app_url"`
-	CloudToken           string            `json:"cloud_token"`
-	GoogleIdentity       string            `json:"google_identity"`
-	JigglerEnabled       bool              `json:"jiggler_enabled"`
-	AutoUpdateEnabled    bool              `json:"auto_update_enabled"`
-	IncludePreRelease    bool              `json:"include_pre_release"`
-	HashedPassword       string            `json:"hashed_password"`
-	LocalAuthToken       string            `json:"local_auth_token"`
-	LocalAuthMode        string            `json:"localAuthMode"` //TODO: fix it with migration
-	WakeOnLanDevices     []WakeOnLanDevice `json:"wake_on_lan_devices"`
-	EdidString           string            `json:"hdmi_edid_string"`
-	ActiveExtension      string            `json:"active_extension"`
-	DisplayMaxBrightness int               `json:"display_max_brightness"`
-	DisplayDimAfterSec   int               `json:"display_dim_after_sec"`
-	DisplayOffAfterSec   int               `json:"display_off_after_sec"`
-	TLSMode              string            `json:"tls_mode"`
-	UsbConfig            *UsbConfig        `json:"usb_config"`
-=======
 	CloudURL             string             `json:"cloud_url"`
 	CloudAppURL          string             `json:"cloud_app_url"`
 	CloudToken           string             `json:"cloud_token"`
@@ -54,7 +34,6 @@
 	TLSMode              string             `json:"tls_mode"`
 	UsbConfig            *usbgadget.Config  `json:"usb_config"`
 	UsbDevices           *usbgadget.Devices `json:"usb_devices"`
->>>>>>> 38d6f577
 }
 
 const configPath = "/userdata/kvm_config.json"
@@ -68,11 +47,7 @@
 	DisplayDimAfterSec:   120,  // 2 minutes
 	DisplayOffAfterSec:   1800, // 30 minutes
 	TLSMode:              "",
-<<<<<<< HEAD
-	UsbConfig: &UsbConfig{
-=======
 	UsbConfig: &usbgadget.Config{
->>>>>>> 38d6f577
 		VendorId:     "0x1d6b", //The Linux Foundation
 		ProductId:    "0x0104", //Multifunction Composite Gadget
 		SerialNumber: "",
